.Dd $Mdocdate: September 10 2016 $
.Dt VIS 1
.Os
.Sh NAME
.
.Nm vis
.Nd a vim like text editor
.
.Sh SYNOPSIS
.
.Nm vis
.Op Ic +command
.Op Ar files Fl
.
.Sh DESCRIPTION
.
.Nm vis
is a highly efficient vim like text editor.
.Bl -tag
.It Fl v
Print version information and exit.
.
.It Fl -
Denotes  the  end  of the options. Arguments after this will be handled as a
file name.
.El
.
.Ss Modes
.
Vis implements more or less functional normal, operator-pending, insert,
replace and visual (in both line and character wise variants) modes.
.Pp
Visual block mode is not implemented and there exists no immediate plan
to do so. Instead vis has built in support for multiple cursors.
.Pp
Command mode is implemented as a regular file. Use the full power of
the editor to edit your commands / search terms.
.Pp
Ex mode is deliberately not implemented, instead a variant of the
structural regular expression based command language of `sam(1)`
is supported.
.
.Ss Undo/Redo and Repeat
.
The text is currently snapshotted whenever an operator is completed as
well as when insert or replace mode is left. Additionally a snapshot is
also taken if in insert or replace mode a certain idle time elapses.
.Pp
Another idea is to snapshot based on the distance between two consecutive
editing operations (as they are likely unrelated and thus should be
individually reversible).
.Pp
Besides the regular undo functionality, the key bindings 
.Ql g+
and
.Ql g-
traverse the history in chronological order. Further more the
.Iq :earlier
and
.Iq :later
commands provide means to restore the text to an arbitrary
state.
.Pp
The repeat command
.Ql \&.
works for all operators and is able to repeat
the last insertion or replacement.
.
.Ss Tab <-> Space conversion and Line endings \n vs \r\n
.
Tabs can optionally be expanded to a configurable number of spaces.
The first line ending in the file determines what will be inserted upon
a line break (defaults to \n).
.
.Ss Jump list and change list
.
A per window, file local jump list (navigate with `CTRL+O` and `CTRL+I`)
and change list (navigate with `g;` and `g,`) is supported. The jump
list is implemented as a fixed sized ring buffer.
.
.Ss Macros
.
The general purpose registers
.Ql [a-z]
can be used to record macros. Use
one of
.Ql [A-Z]
to append to an existing macro.
.Ql q
starts a recording,
.Ql @
plays it back.
.Ql @@
refers to the least recently recorded macro.
.Ql @:
repeats the last :-command.
.Ql @/
is equivalent to
.Ql n
in normal mode.
.
.Ss Structural Regular Expression based Command Language
.
.Nm vis
supports
.Xr sam 1
structural regular expression based command language.
.
.Ss Mouse support
.
.
.Sh KEY BINDINGS
.
.Ss Operators
.
.Bl -tag
.It c
change
.
.It d
delete
.
.It !
filter
.
.It =
indent, currently an alias for gq
.
.It gq
format using fmt(1)
.
.It gu
make lowercase
.
.It gU
make uppercase
.
.It J
join
.
.It p
put
.
.It <
shift-left
.
.It >
shift-right
.
.It ~
swap case
.
.It y
yank
.El
.
.Ss Movements
.
.Bl -tag
.It 0
start of line
.
.It b
previous start of a word
.
.It B
previous start of a WORD
.
.It $
end of line
.
.It e
next end of a word
.
.It E
next end of a WORD
.
.It F char
to next occurrence of char to the left
.
.It f char
to next occurrence of char to the right
.
.It ^
first non-blank of line
.
.It g0
begin of display line
.
.It g$
end of display line
.
.It ge
previous end of a word
.
.It gE
previous end of a WORD
.
.It gg
begin of file
.
.It G
goto line or end of file
.
.It gj
display line down
.
.It gk
display line up
.
.It g_
last non-blank of line
.
.It gm
middle of display line
.
.It |
goto column
.
.It h
char left
.
.It H
goto top/home line of window
.
.It j
line down
.
.It k
line up
.
.It l
char right
.
.It L
goto bottom/last line of window
.
.It ` mark
go to mark
.
.It ' mark
go to start of line containing mark
.
.It %
match bracket
.
.It M
goto middle line of window
.
.It ]]
next end of C-like function
.
.It }
next paragraph
.
.It )
next sentence
.
.It ][
next start of C-like function
.
.It N
repeat last search backwards
.
.It n
repeat last search forward
.
.It []
previous end of C-like function
.
.It [{
previous start of block
.
.It ]}
next start of block
.
.It [(
previous start of parenthese pair
.
.It ])
next start of parenthese pair
.
.It {
previous paragraph
.
.It (
previous sentence
.
.It [[
previous start of C-like function
.
.It ;
repeat last to/till movement
.
.It ,
repeat last to/till movement but in opposite direction
.
.It #
search word under cursor backwards
.
.It *
search word under cursor forwards
.
.It T char
till before next occurrence of char to the left
.
.It t char
till before next occurrence of char to the right
.
.It ? text
to next match of text in backward direction
.
.It / text
to next match of text in forward direction
.
.It w
next start of a word
.
.It W
next start of a WORD
.El
.Pp
An empty line is currently neither a word nor a WORD.
.Pp
Some of these commands do not work as in vim when prefixed with a
digit i.e. a multiplier. As an example in vim
.Ql 3$
moves to the end
of the 3rd line down. However vis treats it as a move to the end of
current line which is repeated 3 times where the last two have no
effect.
.
.Ss Text objects
.
All of the following text objects are implemented in an inner variant
(prefixed with
.Ql i`) and a normal variant (prefixed with
.Ql a`):
.Bl -tag
.
.It w
word
.
.It W
WORD
.
.It s
sentence
.
.It p
paragraph
.
.It [,], (,), {,}, <,>, ", ', `
block enclosed by these symbols
.El
.Pp
For sentence and paragraph there is no difference between the inner and
normal variants.
.Bl -tag
.
.It gn
matches the last used search term in forward direction
.
.It gN
matches the last used search term in backward direction
.El
.Pp
Additionally the following text objects, which are not part of stock
vim are also supported:
.Bl -tag
.
.It ae
entire file content
.
.It ie
entire file content except for leading and trailing empty lines
.
.It af
C-like function definition including immediately preceding comments
.
.It if
C-like function definition only function body
.
.It al
current line
.
.It il
current line without leading and trailing white spaces
.El
.
.Ss Multiple Cursors / Selections
.
.Nm vis
supports multiple cursors with immediate visual feedback (unlike in the
visual block mode of vim where for example inserts only become visible
upon exit). There always exists one primary cursor located within the
current view port. Additional cursors ones can be created as needed. If
more than one cursor exists, the primary one is styled differently
(yellow by default).
.Pp
To manipulate multiple cursors use in normal mode:
.Bl -tag
.
.It Ctrl-K
create count new cursors on the lines above
.
.It Ctrl-Meta-K
create count new cursors on the lines above the first cursor
.
.It Ctrl-J
create count new cursors on the lines below
.
.It Ctrl-Meta-J
create count new cursors on the lines below the last cursor
.
.It Ctrl-P
remove primary cursor
.
.It Ctrl-N
select word the cursor is currently over, switch to visual mode
.
.It Ctrl-U
make the count previous cursor primary
.
.It Ctrl-D
make the count next cursor primary
.
.It Ctrl-C
remove the count cursor column
.
.It Ctrl-L
remove all but the count cursor column
.
.It Tab
try to align all cursor on the same column
.
.It Esc
dispose all but the primary cursor
.El
.Pp
Visual mode was enhanced to recognize:
.Bl -tag
.
.It I
create a cursor at the start of every selected line
.
.It A
create a cursor at the end of every selected line
.
.It Tab
left align selections by inserting spaces
.
.It Shift-Tab
right align selections by inserting spaces
.
.It Ctrl-N
create new cursor and select next word matching current selection
.
.It Ctrl-X
clear (skip) current selection, but select next matching word
.
.It Ctrl-P
remove primary cursor
.
.It Ctrl-U/K
make the count previous cursor primary
.
.It Ctrl-D/J
make the count next cursor primary
.
.It Ctrl-C
remove the count cursor column
.
.It Ctrl-L
remove all but the count cursor column
.
.It +
rotates selections rightwards count times
.
.It -
rotates selections leftwards count times
.
.It \e
trim selections, remove leading and trailing white space
.
.It Esc
clear all selections, switch to normal mode
.El
.Pp
In insert/replace mode:
.Bl -tag
.
.It Shift-Tab
align all cursors by inserting spaces
.El
.
.Ss Marks
.
.Bl -tag
.
.It [a-z]
general purpose marks
.
.It <
start of the last selected visual area in current buffer
.
.It >
end of the last selected visual area in current buffer
.El
.
.Ss Registers
.
Supported registers include:
.Bl -tag
.
.It "a-"z
general purpose registers
.
.It "A-"Z
append to corresponding general purpose register
.
.It "*,
"+  system clipboard integration via shell script vis-clipboard
.
.It "0
yank register
.
.It "/
search register
.
.It ":
command register
.
.It "_
black hole (/dev/null) register
.El
.Pp
If no explicit register is specified a default register is used.
.
.Sh COMMANDS
.
.Pp
Besides the sam command language the following commands are also recognized at
the `:`-command prompt. Any unique prefix can be used.
.Bl -tag
.Iq :bdelete
close all windows which display the same file as the current one
.Iq :earlier
revert to older text state
.Iq :e
replace current file with a new one or reload it from disk
.Iq :langmap
set key equivalents for layout specific key mappings
.Iq :later
revert to newer text state
.Iq :!
launch external command, redirect keyboard input to it
.Iq :map
add a global key mapping
.Iq :map-window
add a window local key mapping
.Iq :new
open an empty window, arrange horizontally
.Iq :open
open a new window
.Iq :qall
close all windows, exit editor
.Iq :q
close currently focused window
.
.It :r
insert content of another file at current cursor position
.
.It :set
set the options below
.
.It :split
split window horizontally
.
.It :s
search and replace currently implemented in terms of `sed(1)`
.
.It :unmap
remove a global key mapping
.
.It :unmap-window
remove a window local key mapping
.
.It :vnew
open an empty window, arrange vertically
.
.It :vsplit
split window vertically
.
.It :wq
write changes then close window
.
.It :w
write current buffer content to file
.
.It  tabwidth  [1-8]           default 8
set display width of a tab and number of spaces to use if expandtab is enabled
.
.It  expandtab  (yes|no)        default no
whether typed in tabs should be expanded to tabwidth spaces
.
.It  autoindent (yes|no)        default no
replicate spaces and tabs at the beginning of the line when
.
.It  number         (yes|no)    default no
.
.It  relativenumber (yes|no)    default no
whether absolute or relative line numbers are printed alongside
.
.It  syntax      name           default yes
use syntax definition given (e.g. "c") or disable syntax
.
.It  show
show/hide special white space replacement symbols
.Bl -bullet
.
.It
newlines = [0|1]         default 0
.
.It
tabs     = [0|1]         default 0
.
.It
spaces   = [0|1]         default 0
.El
.
.It  cursorline (yes|no)        default no
highlight the line on which the cursor currently resides
.
.It  colorcolumn number         default 0
highlight the given column
.
.It  horizon    number          default 32768 (32K)
how far back the lexer will look to synchronize parsing
.
.It  theme      name            default dark-16.lua | solarized.lua (16 | 256 color)
use the given theme / color scheme for syntax highlighting
.El
.Pp
Commands taking a file name will use a simple file open dialog based on
the included `vis-open` shell script and `vis-menu` utility, if given
a file pattern or directory.
.Ic :e *.c
opens a menu with all C files
.Ic :e \&.
opens a menu with all files of the current directory
.
.Ss Runtime Configurable Key Bindings
.
Vis supports run time key bindings via the
.Ic :{un,}map{,-window}
set of commands. The basic syntax is
.Ic :map <mode> <lhs> <rhs>
where mode is one of 
.Ql normal
,
.Ql insert
,
.Ql replace
,
.Ql visual
,
.Ql visual-line
or
.Ql operator-pending
.
.Ql lhs
refers to the key to map,
.Ql rhs
is a key action or alias. An existing mapping can be overridden by appending
.Ql !
to the map command.
.Pp
Key mappings are always recursive, this means doing something like
.Ic :map! normal j 2j
will not work because it will enter an endless loop. Instead vis uses
pseudo keys referred to as key actions which can be used to invoke a set
of available (see
.Ic :help
or
.Ic F1
for a list) editor functions. Hence the correct thing to do would be
.Ic :map! normal j 2<cursor-line-down>
.Pp
Unmapping works as follows:
.Ic :unmap <mode> <lhs>
.Pp
The commands suffixed with `-window` only affect the currently active window.
.
.Ss Layout Specific Key Bindings
.
Vis allows to set key equivalents for non-latin keyboard layouts. This
facilitates editing non-latin texts. The defined mappings take effect
in all non-input modes, i.e. everywhere except in insert and replace mode.
.Pp
For example, the following maps the movement keys in Russian layout:
.Ic :langmap ролд hjkl
.Pp
More generally the syntax of the `:langmap` command is:
.Ic :langmap <keys in your layout> <equivalent keys in latin layout>
.Pp
If the key sequences have not the same length, the rest of the longer
sequence will be discarded.
.
.Ss Runtime Configurable Key Bindings
.
Vis supports run time key bindings via the
.Ic :{un,}map{,-window}
set of commands. The basic syntax is
.Ic :map <mode> <lhs> <rhs>
where mode is one of 
.Ql normal
,
.Ql insert
,
.Ql replace
,
.Ql visual
,
.Ql visual-line
or
.Ql operator-pending
.
.Ql lhs
refers to the key to map,
.Ql rhs
is a key action or alias. An existing mapping can be overridden by appending
.Ql !
to the map command.
.Pp
Key mappings are always recursive, this means doing something like
.Ic :map! normal j 2j
will not work because it will enter an endless loop. Instead vis uses
pseudo keys referred to as key actions which can be used to invoke a set
of available (see
.Ic :help
or
.Ic F1
for a list) editor functions. Hence the correct thing to do would be
.Ic :map! normal j 2<cursor-line-down>
.Pp
Unmapping works as follows:
.Ic :unmap <mode> <lhs>
.Pp
The commands suffixed with `-window` only affect the currently active window.
.
.Ss Layout Specific Key Bindings
.
Vis allows to set key equivalents for non-latin keyboard layouts. This
facilitates editing non-latin texts. The defined mappings take effect
in all non-input modes, i.e. everywhere except in insert and replace mode.
.Pp
For example, the following maps the movement keys in Russian layout:
.Ic :langmap ролд hjkl
.Pp
More generally the syntax of the `:langmap` command is:
.Ic :langmap <keys in your layout> <equivalent keys in latin layout>
.Pp
If the key sequences have not the same length, the rest of the longer
sequence will be discarded.
.
.Sh ENVIRONMENT
.
.Bl -tag
.Ev VIS_PATH
Override path to look for Lua support files as used for  syntax  highlighting.
Defaults (in this order) to:
.Bl -bullet
.
.It
The location of the vis binary
.
.It
.Pa $XDG_CONFIG_HOME/vis
where
.Ev $XDG_CONFIG_HOME
refers to
.Pa $HOME/.config
if unset
<<<<<<< HEAD
.TP
\fB/usr/local/share/vis\fR or \fB/usr/share/vis\fR depending on the build configuration
.RE
.TP
Check \fB:help\fR to get the actual directories used by your binary.
.RE
.SH HELP
Type
.B :help
to get a list of currently active key bindings and their respective meaning.
.SH AUTHOR
vis is written by Marc André Tanner <mat at brain-dump.org>
=======
.
.It
.Pa /usr/local/share/vis
.
.It
.Pa /usr/share/vis
.El
.Ev VIS_THEME
Override syntax highlighting theme to use.
.El
.
.Sh FILES
.
.Pp
Settings and keymaps can be specified in a
.Pa visrc.lua
file, which will
be read by
.Pa vis
at runtime. An example
.Pa visrc.lua
file is installed in
.Pa /usr/local/share/vis
by default. This file can be copied to
.Pa $XDG_CONFIG_HOME/vis
(which defaults to
.Pa $HOME/.config/vis
) for further configuration.
.Pp
The environment variable
.Pa VIS_PATH
can be set to override the path that
.Pa vis
will look for Lua support files as used for syntax highlighting.
.Pa VIS_PATH
defaults (in this order) to:
.Bl -bullet
.
.It
The location of the
.Nm vis
binary
.
.It
.Pa $XDG_CONFIG_HOME/vis
where
.Pa $XDG_CONFIG_HOME
refers to
.Pa $HOME/.config
if unset.
.
.It
.Pa /usr/local/share/vis
.
.It
.Pa /usr/share/vis
.El
.Pp
The environment variable
.Ev VIS_THEME
can be set to specify the theme used by
.Nm vis
:
.Bd -literal
VIS_THEME=/path/to/your/theme.lua
export VIS_THEME
.Ed
.
.Sh SEE ALSO
.
.Xr vis-menu 1
.Xr vis-open 1
.Xr vis-clipboard 1
.Xr vis-complete 1
.
.Sh AUTHORS
.
.Nm vis
is written by
.An Marc André Tanner Aq mat at brain-dump.org
>>>>>>> 8c7949a2
<|MERGE_RESOLUTION|>--- conflicted
+++ resolved
@@ -782,20 +782,6 @@
 refers to
 .Pa $HOME/.config
 if unset
-<<<<<<< HEAD
-.TP
-\fB/usr/local/share/vis\fR or \fB/usr/share/vis\fR depending on the build configuration
-.RE
-.TP
-Check \fB:help\fR to get the actual directories used by your binary.
-.RE
-.SH HELP
-Type
-.B :help
-to get a list of currently active key bindings and their respective meaning.
-.SH AUTHOR
-vis is written by Marc André Tanner <mat at brain-dump.org>
-=======
 .
 .It
 .Pa /usr/local/share/vis
@@ -875,5 +861,4 @@
 .
 .Nm vis
 is written by
-.An Marc André Tanner Aq mat at brain-dump.org
->>>>>>> 8c7949a2
+.An Marc André Tanner Aq mat at brain-dump.org